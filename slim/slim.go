--- conflicted
+++ resolved
@@ -36,11 +36,7 @@
 	debug bool
 	// lock for funcMap and templates
 	mutex sync.RWMutex
-<<<<<<< HEAD
-	// template funcmap
-=======
 	// template funcMap
->>>>>>> 9e393f1c
 	funcMap map[string]interface{}
 	// templates
 	Templates map[string]*slim.Template
@@ -166,7 +162,6 @@
 		if err != nil {
 			return err
 		}
-<<<<<<< HEAD
 
 		// Init func map
 		newFuncMap := make(slim.Funcs, len(e.funcMap))
@@ -179,9 +174,6 @@
 		}
 		tmpl.FuncMap(newFuncMap)
 
-=======
-		// tmpl.FuncMap(e.funcMap)
->>>>>>> 9e393f1c
 		e.Templates[name] = tmpl
 		// Debugging
 		if e.debug {
