on:
    push:
        branches:
            - master
            - main
        paths:
            - 'html/**'
    pull_request:
        branches:
<<<<<<< HEAD
            - "*"
=======
            - '*'
>>>>>>> fe9ff7ab
        paths:
            - 'html/**'
name: Tests Html
jobs:
    Tests:
        strategy:
            matrix:
                go-version:
                    - 1.17.x
                    - 1.18.x
                    - 1.19.x
                    - 1.20.x
                    - 1.21.x
                platform: [ ubuntu-latest, windows-latest ]
        runs-on: ${{ matrix.platform }}
        steps:
            -   name: Fetch Repository
                uses: actions/checkout@v4
            -   name: Install Go
                uses: actions/setup-go@v5
                with:
                    go-version: '${{ matrix.go-version }}'
            -   name: Run Test
                run: cd ./html && go test ./... -race -v<|MERGE_RESOLUTION|>--- conflicted
+++ resolved
@@ -7,11 +7,7 @@
             - 'html/**'
     pull_request:
         branches:
-<<<<<<< HEAD
-            - "*"
-=======
             - '*'
->>>>>>> fe9ff7ab
         paths:
             - 'html/**'
 name: Tests Html
