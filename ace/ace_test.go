--- conflicted
+++ resolved
@@ -152,7 +152,6 @@
 		t.Fatalf("Expected:\n%s\nResult:\n%s\n", expect, result)
 	}
 }
-<<<<<<< HEAD
 
 func Test_AddFuncMap(t *testing.T) {
 	// Create a temporary directory
@@ -200,7 +199,8 @@
 	if _, ok := fm2["upper"]; !ok {
 		t.Fatalf("Function upper does not exist in FuncMap().\n")
 	}
-=======
+}
+
 func Benchmark_Ace(b *testing.B) {
 	expectSimple := `<h1>Hello, World!</h1>`
 	expectExtended := `<!DOCTYPE html><html><head><title>Main</title></head><body><h2>Header</h2><h1>Hello, Admin!</h1><h2>Footer</h2></body></html>`
@@ -248,6 +248,4 @@
 			bb.Fatalf("Expected:\n%s\nResult:\n%s\n", expectExtended, result)
 		}
 	})
-
->>>>>>> 7a885a88
 }