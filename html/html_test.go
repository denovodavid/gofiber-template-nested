--- conflicted
+++ resolved
@@ -251,15 +251,9 @@
 }
 
 func Benchmark_Html(b *testing.B) {
-<<<<<<< HEAD
 	expectSimple := `<h1>Hello, World!</h1>`
 	expectExtended := `<!DOCTYPE html><html><head><title>Main</title></head><body><h2>Header</h2><h1>Hello, Admin!</h1><h2>Footer</h2></body></html>`
-=======
-	// output between the benchmarks for the adapters is always the same
-	expectSimple := `<h1>Hello, World!</h1>`
-	expectExtended := `<!DOCTYPE html><html><head><title>Main</title></head><body><h2>Header</h2><h1>Hello, Admin!</h1><h2>Footer</h2></body></html>`
-	// use 2 new files "simple.*" and "extended.*" -> with the same kind of functionality between all the adapters
->>>>>>> 09a373a8
+
 	engine := New("./views", ".html")
 	engine.AddFunc("isAdmin", func(user string) bool {
 		return user == "admin"
@@ -270,17 +264,9 @@
 	b.Run("simple", func(bb *testing.B) {
 		bb.ReportAllocs()
 		bb.ResetTimer()
-<<<<<<< HEAD
 		for i := 0; i < bb.N; i++ {
 			buf.Reset()
 			err = engine.Render(&buf, "simple", map[string]interface{}{
-=======
-		for i := 0; i < b.N; i++ {
-			buf.Reset()
-			// benchmark for one template with one variable
-			err = engine.Render(&buf, "simple", map[string]interface{}{
-				// input between the benchmarks for the adapters is always the same
->>>>>>> 09a373a8
 				"Title": "Hello, World!",
 			})
 		}
@@ -299,13 +285,7 @@
 		bb.ResetTimer()
 		for i := 0; i < bb.N; i++ {
 			buf.Reset()
-<<<<<<< HEAD
 			err = engine.Render(&buf, "extended", map[string]interface{}{
-=======
-			// benchmark with layout, partials, input parameters and functions
-			err = engine.Render(&buf, "extended", map[string]interface{}{
-				// input between the benchmarks for the adapters is always the same
->>>>>>> 09a373a8
 				"User": "admin",
 			}, "layouts/main")
 		}
